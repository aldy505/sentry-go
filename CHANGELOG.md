--- conflicted
+++ resolved
@@ -1,8 +1,11 @@
 # Changelog
 
-<<<<<<< HEAD
 ## Unreleased
-=======
+
+### Features
+
+- Add net/http client integration ([#876](https://github.com/getsentry/sentry-go/pull/876))
+
 ## 0.32.0
 
 The Sentry SDK team is happy to announce the immediate availability of Sentry Go SDK v0.32.0.
@@ -92,13 +95,11 @@
 ## 0.30.0
 
 The Sentry SDK team is happy to announce the immediate availability of Sentry Go SDK v0.30.0.
->>>>>>> 7996759d
 
 ### Features
 
 - Add `sentryzerolog` integration ([#857](https://github.com/getsentry/sentry-go/pull/857))
 - Add `sentryslog` integration ([#865](https://github.com/getsentry/sentry-go/pull/865))
-- Add net/http client integration ([#876](https://github.com/getsentry/sentry-go/pull/876))
 - Always set Mechanism Type to generic ([#896](https://github.com/getsentry/sentry-go/pull/897))
 
 ### Bug Fixes
