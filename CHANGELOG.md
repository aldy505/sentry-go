# Changelog

<<<<<<< HEAD
- Add trace origin to span data ([#849](https://github.com/getsentry/sentry-go/pull/849))
- Add ability to skip frames in stacktrace ([#852](https://github.com/getsentry/sentry-go/pull/852))
- Remove Martini integration ([#861](https://github.com/getsentry/sentry-go/pull/861))
- Use value from http.Request.Pattern as HTTP server span name ([#875](https://github.com/getsentry/sentry-go/pull/875))
- Fix closure functions name grouping ([#877](https://github.com/getsentry/sentry-go/pull/877))
- Add net/http client integration ([#876](https://github.com/getsentry/sentry-go/pull/876))
=======
## 0.29.0

The Sentry SDK team is happy to announce the immediate availability of Sentry Go SDK v0.29.0.
>>>>>>> a6acd05f

### Breaking Changes

- Remove the `sentrymartini` integration ([#861](https://github.com/getsentry/sentry-go/pull/861))
- The `WrapResponseWriter` has been moved from the `sentryhttp` package to the `internal/httputils` package. If you've imported it previosuly, you'll need to copy the implementation in your project. ([#871](https://github.com/getsentry/sentry-go/pull/871))

### Features

- Add new convenience methods to continue a trace and propagate tracing headers for error-only use cases. ([#862](https://github.com/getsentry/sentry-go/pull/862))

  If you are not using one of our integrations, you can manually continue an incoming trace by using `sentry.ContinueTrace()` by providing the `sentry-trace` and `baggage` header received from a downstream SDK.

  ```go
  hub := sentry.CurrentHub()
  sentry.ContinueTrace(hub, r.Header.Get(sentry.SentryTraceHeader), r.Header.Get(sentry.SentryBaggageHeader)),
  ```

  You can use `hub.GetTraceparent()` and `hub.GetBaggage()` to fetch the necessary header values for outgoing HTTP requests.

  ```go
  hub := sentry.GetHubFromContext(ctx)
  req, _ := http.NewRequest("GET", "http://localhost:3000", nil)
  req.Header.Add(sentry.SentryTraceHeader, hub.GetTraceparent())
  req.Header.Add(sentry.SentryBaggageHeader, hub.GetBaggage())
  ```

### Bug Fixes

- Initialize `HTTPTransport.limit` if `nil` ([#844](https://github.com/getsentry/sentry-go/pull/844))
- Fix `sentry.StartTransaction()` returning a transaction with an outdated context on existing transactions ([#854](https://github.com/getsentry/sentry-go/pull/854))
- Treat `Proxy-Authorization` as a sensitive header ([#859](https://github.com/getsentry/sentry-go/pull/859))
- Add support for the `http.Hijacker` interface to the `sentrynegroni` package ([#871](https://github.com/getsentry/sentry-go/pull/871))
- Go version >= 1.23: Use value from `http.Request.Pattern` for HTTP transaction names when using `sentryhttp` & `sentrynegroni` ([#875](https://github.com/getsentry/sentry-go/pull/875))
- Go version >= 1.21: Fix closure functions name grouping ([#877](https://github.com/getsentry/sentry-go/pull/877))

### Misc

- Collect `span` origins ([#849](https://github.com/getsentry/sentry-go/pull/849))

## 0.28.1

The Sentry SDK team is happy to announce the immediate availability of Sentry Go SDK v0.28.1.

### Bug Fixes

- Implement `http.ResponseWriter` to hook into various parts of the response process ([#837](https://github.com/getsentry/sentry-go/pull/837))

## 0.28.0

The Sentry SDK team is happy to announce the immediate availability of Sentry Go SDK v0.28.0.

### Features

- Add a `Fiber` performance tracing & error reporting integration ([#795](https://github.com/getsentry/sentry-go/pull/795))
- Add performance tracing to the `Echo` integration ([#722](https://github.com/getsentry/sentry-go/pull/722))
- Add performance tracing to the `FastHTTP` integration ([#732](https://github.com/getsentry/sentry-go/pull/723))
- Add performance tracing to the `Iris` integration ([#809](https://github.com/getsentry/sentry-go/pull/809))
- Add performance tracing to the `Negroni` integration ([#808](https://github.com/getsentry/sentry-go/pull/808))
- Add `FailureIssueThreshold` & `RecoveryThreshold` to `MonitorConfig` ([#775](https://github.com/getsentry/sentry-go/pull/775))
- Use `errors.Unwrap()` to create exception groups ([#792](https://github.com/getsentry/sentry-go/pull/792))
- Add support for matching on strings for `ClientOptions.IgnoreErrors` & `ClientOptions.IgnoreTransactions` ([#819](https://github.com/getsentry/sentry-go/pull/819))
- Add `http.request.method` attribute for performance span data ([#786](https://github.com/getsentry/sentry-go/pull/786))
- Accept `interface{}` for span data values ([#784](https://github.com/getsentry/sentry-go/pull/784))

### Bug Fixes

- Fix missing stack trace for parsing error in `logrusentry` ([#689](https://github.com/getsentry/sentry-go/pull/689))

## 0.27.0

The Sentry SDK team is happy to announce the immediate availability of Sentry Go SDK v0.27.0.

### Breaking Changes

- `Exception.ThreadId` is now typed as `uint64`. It was wrongly typed as `string` before. ([#770](https://github.com/getsentry/sentry-go/pull/770))

### Misc

- Export `Event.Attachments` ([#771](https://github.com/getsentry/sentry-go/pull/771))

## 0.26.0

The Sentry SDK team is happy to announce the immediate availability of Sentry Go SDK v0.26.0.

### Breaking Changes

As previously announced, this release removes some methods from the SDK.

- `sentry.TransactionName()` use `sentry.WithTransactionName()` instead.
- `sentry.OpName()` use `sentry.WithOpName()` instead.
- `sentry.TransctionSource()` use `sentry.WithTransactionSource()` instead.
- `sentry.SpanSampled()` use `sentry.WithSpanSampled()` instead.

### Features

- Add `WithDescription` span option ([#751](https://github.com/getsentry/sentry-go/pull/751))

  ```go
  span := sentry.StartSpan(ctx, "http.client", WithDescription("GET /api/users"))
  ```
- Add support for package name parsing in Go 1.20 and higher ([#730](https://github.com/getsentry/sentry-go/pull/730))

### Bug Fixes

- Apply `ClientOptions.SampleRate` only to errors & messages ([#754](https://github.com/getsentry/sentry-go/pull/754))
- Check if git is available before executing any git commands ([#737](https://github.com/getsentry/sentry-go/pull/737))

## 0.25.0

The Sentry SDK team is happy to announce the immediate availability of Sentry Go SDK v0.25.0.

### Breaking Changes

As previously announced, this release removes two global constants from the SDK.

- `sentry.Version` was removed. Use `sentry.SDKVersion` instead ([#727](https://github.com/getsentry/sentry-go/pull/727))
- `sentry.SDKIdentifier` was removed. Use `Client.GetSDKIdentifier()` instead ([#727](https://github.com/getsentry/sentry-go/pull/727))

### Features

- Add `ClientOptions.IgnoreTransactions`, which allows you to ignore specific transactions based on their name ([#717](https://github.com/getsentry/sentry-go/pull/717))
- Add `ClientOptions.Tags`, which allows you to set global tags that are applied to all events. You can also define tags by setting `SENTRY_TAGS_` environment variables ([#718](https://github.com/getsentry/sentry-go/pull/718))

### Bug fixes

- Fix an issue in the profiler that would cause an infinite loop if the duration of a transaction is longer than 30 seconds ([#724](https://github.com/getsentry/sentry-go/issues/724))

### Misc

- `dsn.RequestHeaders()` is not to be removed, though it is still considered deprecated and should only be used when using a custom transport that sends events to the `/store` endpoint ([#720](https://github.com/getsentry/sentry-go/pull/720))

## 0.24.1

The Sentry SDK team is happy to announce the immediate availability of Sentry Go SDK v0.24.1.

### Bug fixes

- Prevent a panic in `sentryotel.flushSpanProcessor()` ([(#711)](https://github.com/getsentry/sentry-go/pull/711))
- Prevent a panic when setting the SDK identifier ([#715](https://github.com/getsentry/sentry-go/pull/715))

## 0.24.0

The Sentry SDK team is happy to announce the immediate availability of Sentry Go SDK v0.24.0.

### Deprecations

- `sentry.Version` to be removed in 0.25.0. Use `sentry.SDKVersion` instead.
- `sentry.SDKIdentifier` to be removed in 0.25.0. Use `Client.GetSDKIdentifier()` instead.
- `dsn.RequestHeaders()` to be removed after 0.25.0, but no earlier than December 1, 2023. Requests to the `/envelope` endpoint are authenticated using the DSN in the envelope header.

### Features

- Run a single instance of the profiler instead of multiple ones for each Go routine ([#655](https://github.com/getsentry/sentry-go/pull/655))
- Use the route path as the transaction names when using the Gin integration ([#675](https://github.com/getsentry/sentry-go/pull/675))
- Set the SDK name accordingly when a framework integration is used ([#694](https://github.com/getsentry/sentry-go/pull/694))
- Read release information (VCS revision) from `debug.ReadBuildInfo` ([#704](https://github.com/getsentry/sentry-go/pull/704))

### Bug fixes

- [otel] Fix incorrect usage of `attributes.Value.AsString` ([#684](https://github.com/getsentry/sentry-go/pull/684))
- Fix trace function name parsing in profiler on go1.21+ ([#695](https://github.com/getsentry/sentry-go/pull/695))

### Misc

- Test against Go 1.21 ([#695](https://github.com/getsentry/sentry-go/pull/695))
- Make tests more robust ([#698](https://github.com/getsentry/sentry-go/pull/698), [#699](https://github.com/getsentry/sentry-go/pull/699), [#700](https://github.com/getsentry/sentry-go/pull/700), [#702](https://github.com/getsentry/sentry-go/pull/702))

## 0.23.0

The Sentry SDK team is happy to announce the immediate availability of Sentry Go SDK v0.23.0.

### Features

- Initial support for [Cron Monitoring](https://docs.sentry.io/product/crons/) ([#661](https://github.com/getsentry/sentry-go/pull/661))

  This is how the basic usage of the feature looks like:

  ```go
  // 🟡 Notify Sentry your job is running:
  checkinId := sentry.CaptureCheckIn(
    &sentry.CheckIn{
      MonitorSlug: "<monitor-slug>",
      Status:      sentry.CheckInStatusInProgress,
    },
    nil,
  )

  // Execute your scheduled task here...

  // 🟢 Notify Sentry your job has completed successfully:
  sentry.CaptureCheckIn(
    &sentry.CheckIn{
      ID:          *checkinId,
      MonitorSlug: "<monitor-slug>",
      Status:      sentry.CheckInStatusOK,
    },
    nil,
  )
  ```

  A full example of using Crons Monitoring is available [here](https://github.com/getsentry/sentry-go/blob/dde4d360660838f3c2e0ced8205bc8f7a8d312d9/_examples/crons/main.go).

  More documentation on configuring and using Crons [can be found here](https://docs.sentry.io/platforms/go/crons/).

- Add support for [Event Attachments](https://docs.sentry.io/platforms/go/enriching-events/attachments/) ([#670](https://github.com/getsentry/sentry-go/pull/670))

  It's now possible to add file/binary payloads to Sentry events:

  ```go
  sentry.ConfigureScope(func(scope *sentry.Scope) {
    scope.AddAttachment(&Attachment{
      Filename:    "report.html",
      ContentType: "text/html",
      Payload:     []byte("<h1>Look, HTML</h1>"),
    })
  })
  ```

  The attachment will then be accessible on the Issue Details page.

- Add sampling decision to trace envelope header ([#666](https://github.com/getsentry/sentry-go/pull/666))
- Expose SpanFromContext function ([#672](https://github.com/getsentry/sentry-go/pull/672))

### Bug fixes

- Make `Span.Finish` a no-op when the span is already finished ([#660](https://github.com/getsentry/sentry-go/pull/660))

## 0.22.0

The Sentry SDK team is happy to announce the immediate availability of Sentry Go SDK v0.22.0.

This release contains initial [profiling](https://docs.sentry.io/product/profiling/) support, as well as a few bug fixes and improvements.

### Features

- Initial (alpha) support for [profiling](https://docs.sentry.io/product/profiling/) ([#626](https://github.com/getsentry/sentry-go/pull/626))

  Profiling is disabled by default. To enable it, configure both `TracesSampleRate` and `ProfilesSampleRate` when initializing the SDK:

  ```go
  err := sentry.Init(sentry.ClientOptions{
    Dsn: "__DSN__",
    EnableTracing: true,
    TracesSampleRate: 1.0,
    // The sampling rate for profiling is relative to TracesSampleRate. In this case, we'll capture profiles for 100% of transactions.
    ProfilesSampleRate: 1.0,
  })
  ```

  More documentation on profiling and current limitations [can be found here](https://docs.sentry.io/platforms/go/profiling/).

- Add transactions/tracing support go the Gin integration ([#644](https://github.com/getsentry/sentry-go/pull/644))

### Bug fixes

- Always set a valid source on transactions ([#637](https://github.com/getsentry/sentry-go/pull/637))
- Clone scope.Context in more places to avoid panics on concurrent reads and writes ([#638](https://github.com/getsentry/sentry-go/pull/638))
  - Fixes [#570](https://github.com/getsentry/sentry-go/issues/570)
- Fix frames recognized as not being in-app still showing as in-app ([#647](https://github.com/getsentry/sentry-go/pull/647))

## 0.21.0

The Sentry SDK team is happy to announce the immediate availability of Sentry Go SDK v0.21.0.

Note: this release includes one **breaking change** and some **deprecations**, which are listed below.

### Breaking Changes

**This change does not apply if you use [https://sentry.io](https://sentry.io)**

- Remove support for the `/store` endpoint ([#631](https://github.com/getsentry/sentry-go/pull/631))
  - This change requires a self-hosted version of Sentry 20.6.0 or higher. If you are using a version of [self-hosted Sentry](https://develop.sentry.dev/self-hosted/) (aka *on-premise*) older than 20.6.0, then you will need to [upgrade](https://develop.sentry.dev/self-hosted/releases/) your instance.

### Features

- Rename four span option functions ([#611](https://github.com/getsentry/sentry-go/pull/611), [#624](https://github.com/getsentry/sentry-go/pull/624))
  - `TransctionSource` -> `WithTransactionSource`
  - `SpanSampled` -> `WithSpanSampled`
  - `OpName` -> `WithOpName`
  - `TransactionName` -> `WithTransactionName`
  - Old functions `TransctionSource`, `SpanSampled`, `OpName`, and `TransactionName` are still available but are now **deprecated** and will be removed in a future release.
- Make `client.EventFromMessage` and `client.EventFromException` methods public ([#607](https://github.com/getsentry/sentry-go/pull/607))
- Add `client.SetException` method ([#607](https://github.com/getsentry/sentry-go/pull/607))
  - This allows to set or add errors to an existing `Event`.

### Bug Fixes

- Protect from panics while doing concurrent reads/writes to Span data fields ([#609](https://github.com/getsentry/sentry-go/pull/609))
- [otel] Improve detection of Sentry-related spans ([#632](https://github.com/getsentry/sentry-go/pull/632), [#636](https://github.com/getsentry/sentry-go/pull/636))
  - Fixes cases when HTTP spans containing requests to Sentry were captured by Sentry ([#627](https://github.com/getsentry/sentry-go/issues/627))

### Misc

- Drop testing in (legacy) GOPATH mode ([#618](https://github.com/getsentry/sentry-go/pull/618))
- Remove outdated documentation from https://pkg.go.dev/github.com/getsentry/sentry-go ([#623](https://github.com/getsentry/sentry-go/pull/623))

## 0.20.0

The Sentry SDK team is happy to announce the immediate availability of Sentry Go SDK v0.20.0.

Note: this release has some **breaking changes**, which are listed below.

### Breaking Changes

- Remove the following methods: `Scope.SetTransaction()`, `Scope.Transaction()` ([#605](https://github.com/getsentry/sentry-go/pull/605))

  Span.Name should be used instead to access the transaction's name.

  For example, the following [`TracesSampler`](https://docs.sentry.io/platforms/go/configuration/sampling/#setting-a-sampling-function) function should be now written as follows:

  **Before:**
  ```go
  TracesSampler: func(ctx sentry.SamplingContext) float64 {
    hub := sentry.GetHubFromContext(ctx.Span.Context())
    if hub.Scope().Transaction() == "GET /health" {
      return 0
    }
    return 1
  },
  ```

  **After:**
  ```go
  TracesSampler: func(ctx sentry.SamplingContext) float64 {
    if ctx.Span.Name == "GET /health" {
      return 0
    }
    return 1
  },
  ```

### Features

- Add `Span.SetContext()` method ([#599](https://github.com/getsentry/sentry-go/pull/599/))
  - It is recommended to use it instead of `hub.Scope().SetContext` when setting or updating context on transactions.
- Add `DebugMeta` interface to `Event` and extend `Frame` structure with more fields ([#606](https://github.com/getsentry/sentry-go/pull/606))
  - More about DebugMeta interface [here](https://develop.sentry.dev/sdk/event-payloads/debugmeta/).

### Bug Fixes

- [otel] Fix missing OpenTelemetry context on some events ([#599](https://github.com/getsentry/sentry-go/pull/599), [#605](https://github.com/getsentry/sentry-go/pull/605))
  - Fixes ([#596](https://github.com/getsentry/sentry-go/issues/596)).
- [otel] Better handling for HTTP span attributes ([#610](https://github.com/getsentry/sentry-go/pull/610))

### Misc

- Bump minimum versions: `github.com/kataras/iris/v12` to 12.2.0, `github.com/labstack/echo/v4` to v4.10.0 ([#595](https://github.com/getsentry/sentry-go/pull/595))
  - Resolves [GO-2022-1144 / CVE-2022-41717](https://deps.dev/advisory/osv/GO-2022-1144), [GO-2023-1495 / CVE-2022-41721](https://deps.dev/advisory/osv/GO-2023-1495), [GO-2022-1059 / CVE-2022-32149](https://deps.dev/advisory/osv/GO-2022-1059).
- Bump `google.golang.org/protobuf` minimum required version to 1.29.1  ([#604](https://github.com/getsentry/sentry-go/pull/604))
  - This fixes a potential denial of service issue ([CVE-2023-24535](https://github.com/advisories/GHSA-hw7c-3rfg-p46j)).
- Exclude the `otel` module when building in GOPATH mode ([#615](https://github.com/getsentry/sentry-go/pull/615))

## 0.19.0

The Sentry SDK team is happy to announce the immediate availability of Sentry Go SDK v0.19.0.

### Features

- Add support for exception mechanism metadata ([#564](https://github.com/getsentry/sentry-go/pull/564/))
  - More about exception mechanisms [here](https://develop.sentry.dev/sdk/event-payloads/exception/#exception-mechanism).

### Bug Fixes
- [otel] Use the correct "trace" context when sending a Sentry error ([#580](https://github.com/getsentry/sentry-go/pull/580/))


### Misc
- Drop support for Go 1.17, add support for Go 1.20 ([#563](https://github.com/getsentry/sentry-go/pull/563/))
  - According to our policy, we're officially supporting the last three minor releases of Go.
- Switch repository license to MIT ([#583](https://github.com/getsentry/sentry-go/pull/583/))
  - More about Sentry licensing [here](https://open.sentry.io/licensing/).
- Bump `golang.org/x/text` minimum required version to 0.3.8 ([#586](https://github.com/getsentry/sentry-go/pull/586))
  - This fixes [CVE-2022-32149](https://github.com/advisories/GHSA-69ch-w2m2-3vjp) vulnerability.

## 0.18.0

The Sentry SDK team is happy to announce the immediate availability of Sentry Go SDK v0.18.0.
This release contains initial support for [OpenTelemetry](https://opentelemetry.io/) and various other bug fixes and improvements.

**Note**: This is the last release supporting Go 1.17.

### Features

- Initial support for [OpenTelemetry](https://opentelemetry.io/).
  You can now send all your OpenTelemetry spans to Sentry.

  Install the `otel` module

  ```bash
  go get github.com/getsentry/sentry-go \
         github.com/getsentry/sentry-go/otel
  ```

  Configure the Sentry and OpenTelemetry SDKs

  ```go
  import (
      "go.opentelemetry.io/otel"
      sdktrace "go.opentelemetry.io/otel/sdk/trace"
      "github.com/getsentry/sentry-go"
      "github.com/getsentry/sentry-go/otel"
      // ...
  )

  // Initlaize the Sentry SDK
  sentry.Init(sentry.ClientOptions{
      Dsn:              "__DSN__",
      EnableTracing:    true,
      TracesSampleRate: 1.0,
  })

  // Set up the Sentry span processor
  tp := sdktrace.NewTracerProvider(
      sdktrace.WithSpanProcessor(sentryotel.NewSentrySpanProcessor()),
      // ...
  )
  otel.SetTracerProvider(tp)

  // Set up the Sentry propagator
  otel.SetTextMapPropagator(sentryotel.NewSentryPropagator())
  ```

  You can read more about using OpenTelemetry with Sentry in our [docs](https://docs.sentry.io/platforms/go/performance/instrumentation/opentelemetry/).

### Bug Fixes

- Do not freeze the Dynamic Sampling Context when no Sentry values are present in the baggage header ([#532](https://github.com/getsentry/sentry-go/pull/532))
- Create a frozen Dynamic Sampling Context when calling `span.ToBaggage()` ([#566](https://github.com/getsentry/sentry-go/pull/566))
- Fix baggage parsing and encoding in vendored otel package ([#568](https://github.com/getsentry/sentry-go/pull/568))

### Misc

- Add `Span.SetDynamicSamplingContext()` ([#539](https://github.com/getsentry/sentry-go/pull/539/))
- Add various getters for `Dsn` ([#540](https://github.com/getsentry/sentry-go/pull/540))
- Add `SpanOption::SpanSampled` ([#546](https://github.com/getsentry/sentry-go/pull/546))
- Add `Span.SetData()` ([#542](https://github.com/getsentry/sentry-go/pull/542))
- Add `Span.IsTransaction()` ([#543](https://github.com/getsentry/sentry-go/pull/543))
- Add `Span.GetTransaction()` method ([#558](https://github.com/getsentry/sentry-go/pull/558))

## 0.17.0

The Sentry SDK team is happy to announce the immediate availability of Sentry Go SDK v0.17.0.
This release contains a new `BeforeSendTransaction` hook option and corrects two regressions introduced in `0.16.0`.

### Features

- Add `BeforeSendTransaction` hook to `ClientOptions` ([#517](https://github.com/getsentry/sentry-go/pull/517))
  - Here's [an example](https://github.com/getsentry/sentry-go/blob/master/_examples/http/main.go#L56-L66) of how BeforeSendTransaction can be used to modify or drop transaction events.

### Bug Fixes

- Do not crash in Span.Finish() when the Client is empty [#520](https://github.com/getsentry/sentry-go/pull/520)
  - Fixes [#518](https://github.com/getsentry/sentry-go/issues/518)
- Attach non-PII/non-sensitive request headers to events when `ClientOptions.SendDefaultPii` is set to `false` ([#524](https://github.com/getsentry/sentry-go/pull/524))
  - Fixes [#523](https://github.com/getsentry/sentry-go/issues/523)

### Misc

- Clarify how to handle logrus.Fatalf events ([#501](https://github.com/getsentry/sentry-go/pull/501/))
- Rename the `examples` directory to `_examples` ([#521](https://github.com/getsentry/sentry-go/pull/521))
  - This removes an indirect dependency to `github.com/golang-jwt/jwt`

## 0.16.0

The Sentry SDK team is happy to announce the immediate availability of Sentry Go SDK v0.16.0.
Due to ongoing work towards a stable API for `v1.0.0`, we sadly had to include **two breaking changes** in this release.

### Breaking Changes

- Add `EnableTracing`, a boolean option flag to enable performance monitoring (`false` by default).
   - If you're using `TracesSampleRate` or `TracesSampler`, this option is **required** to enable performance monitoring.

      ```go
      sentry.Init(sentry.ClientOptions{
          EnableTracing: true,
          TracesSampleRate: 1.0,
      })
      ```
- Unify TracesSampler [#498](https://github.com/getsentry/sentry-go/pull/498)
    - `TracesSampler` was changed to a callback that must return a `float64` between `0.0` and `1.0`.

       For example, you can apply a sample rate of `1.0` (100%) to all `/api` transactions, and a sample rate of `0.5` (50%) to all other transactions.
       You can read more about this in our [SDK docs](https://docs.sentry.io/platforms/go/configuration/filtering/#using-sampling-to-filter-transaction-events).

       ```go
       sentry.Init(sentry.ClientOptions{
           TracesSampler: sentry.TracesSampler(func(ctx sentry.SamplingContext) float64 {
                hub := sentry.GetHubFromContext(ctx.Span.Context())
                name := hub.Scope().Transaction()

                if strings.HasPrefix(name, "GET /api") {
                    return 1.0
                }

                return 0.5
            }),
        }
        ```

### Features

- Send errors logged with [Logrus](https://github.com/sirupsen/logrus) to Sentry.
    - Have a look at our [logrus examples](https://github.com/getsentry/sentry-go/blob/master/_examples/logrus/main.go) on how to use the integration.
- Add support for Dynamic Sampling [#491](https://github.com/getsentry/sentry-go/pull/491)
    - You can read more about Dynamic Sampling in our [product docs](https://docs.sentry.io/product/data-management-settings/dynamic-sampling/).
- Add detailed logging about the reason transactions are being dropped.
    - You can enable SDK logging via `sentry.ClientOptions.Debug: true`.

### Bug Fixes

- Do not clone the hub when calling `StartTransaction` [#505](https://github.com/getsentry/sentry-go/pull/505)
    - Fixes [#502](https://github.com/getsentry/sentry-go/issues/502)

## 0.15.0

- fix: Scope values should not override Event values (#446)
- feat: Make maximum amount of spans configurable (#460)
- feat: Add a method to start a transaction (#482)
- feat: Extend User interface by adding Data, Name and Segment (#483)
- feat: Add ClientOptions.SendDefaultPII (#485)

## 0.14.0

- feat: Add function to continue from trace string (#434)
- feat: Add `max-depth` options (#428)
- *[breaking]* ref: Use a `Context` type mapping to a `map[string]interface{}` for all event contexts (#444)
- *[breaking]* ref: Replace deprecated `ioutil` pkg with `os` & `io` (#454)
- ref: Optimize `stacktrace.go` from size and speed (#467)
- ci: Test against `go1.19` and `go1.18`, drop `go1.16` and `go1.15` support (#432, #477)
- deps: Dependency update to fix CVEs (#462, #464, #477)

_NOTE:_ This version drops support for Go 1.16 and Go 1.15. The currently supported Go versions are the last 3 stable releases: 1.19, 1.18 and 1.17.

## v0.13.0

- ref: Change DSN ProjectID to be a string (#420)
- fix: When extracting PCs from stack frames, try the `PC` field (#393)
- build: Bump gin-gonic/gin from v1.4.0 to v1.7.7 (#412)
- build: Bump Go version in go.mod (#410)
- ci: Bump golangci-lint version in GH workflow (#419)
- ci: Update GraphQL config with appropriate permissions (#417)
- ci: ci: Add craft release automation (#422)

## v0.12.0

- feat: Automatic Release detection (#363, #369, #386, #400)
- fix: Do not change Hub.lastEventID for transactions (#379)
- fix: Do not clear LastEventID when events are dropped (#382)
- Updates to documentation (#366, #385)

_NOTE:_
This version drops support for Go 1.14, however no changes have been made that would make the SDK not work with Go 1.14. The currently supported Go versions are the last 3 stable releases: 1.15, 1.16 and 1.17.
There are two behavior changes related to `LastEventID`, both of which were intended to align the behavior of the Sentry Go SDK with other Sentry SDKs.
The new [automatic release detection feature](https://github.com/getsentry/sentry-go/issues/335) makes it easier to use Sentry and separate events per release without requiring extra work from users. We intend to improve this functionality in a future release by utilizing information that will be available in runtime starting with Go 1.18. The tracking issue is [#401](https://github.com/getsentry/sentry-go/issues/401).

## v0.11.0

- feat(transports): Category-based Rate Limiting ([#354](https://github.com/getsentry/sentry-go/pull/354))
- feat(transports): Report User-Agent identifying SDK ([#357](https://github.com/getsentry/sentry-go/pull/357))
- fix(scope): Include event processors in clone ([#349](https://github.com/getsentry/sentry-go/pull/349))
- Improvements to `go doc` documentation ([#344](https://github.com/getsentry/sentry-go/pull/344), [#350](https://github.com/getsentry/sentry-go/pull/350), [#351](https://github.com/getsentry/sentry-go/pull/351))
- Miscellaneous changes to our testing infrastructure with GitHub Actions
  ([57123a40](https://github.com/getsentry/sentry-go/commit/57123a409be55f61b1d5a6da93c176c55a399ad0), [#128](https://github.com/getsentry/sentry-go/pull/128), [#338](https://github.com/getsentry/sentry-go/pull/338), [#345](https://github.com/getsentry/sentry-go/pull/345), [#346](https://github.com/getsentry/sentry-go/pull/346), [#352](https://github.com/getsentry/sentry-go/pull/352), [#353](https://github.com/getsentry/sentry-go/pull/353), [#355](https://github.com/getsentry/sentry-go/pull/355))

_NOTE:_
This version drops support for Go 1.13. The currently supported Go versions are the last 3 stable releases: 1.14, 1.15 and 1.16.
Users of the tracing functionality (`StartSpan`, etc) should upgrade to this version to benefit from separate rate limits for errors and transactions.
There are no breaking changes and upgrading should be a smooth experience for all users.

## v0.10.0

- feat: Debug connection reuse (#323)
- fix: Send root span data as `Event.Extra` (#329)
- fix: Do not double sample transactions (#328)
- fix: Do not override trace context of transactions (#327)
- fix: Drain and close API response bodies (#322)
- ci: Run tests against Go tip (#319)
- ci: Move away from Travis in favor of GitHub Actions (#314) (#321)

## v0.9.0

- feat: Initial tracing and performance monitoring support (#285)
- doc: Revamp sentryhttp documentation (#304)
- fix: Hub.PopScope never empties the scope stack (#300)
- ref: Report Event.Timestamp in local time (#299)
- ref: Report Breadcrumb.Timestamp in local time (#299)

_NOTE:_
This version introduces support for [Sentry's Performance Monitoring](https://docs.sentry.io/platforms/go/performance/).
The new tracing capabilities are beta, and we plan to expand them on future versions. Feedback is welcome, please open new issues on GitHub.
The `sentryhttp` package got better API docs, an [updated usage example](https://github.com/getsentry/sentry-go/tree/master/_examples/http) and support for creating automatic transactions as part of Performance Monitoring.

## v0.8.0

- build: Bump required version of Iris (#296)
- fix: avoid unnecessary allocation in Client.processEvent (#293)
- doc: Remove deprecation of sentryhttp.HandleFunc (#284)
- ref: Update sentryhttp example (#283)
- doc: Improve documentation of sentryhttp package (#282)
- doc: Clarify SampleRate documentation (#279)
- fix: Remove RawStacktrace (#278)
- docs: Add example of custom HTTP transport
- ci: Test against go1.15, drop go1.12 support (#271)

_NOTE:_
This version comes with a few updates. Some examples and documentation have been
improved. We've bumped the supported version of the Iris framework to avoid
LGPL-licensed modules in the module dependency graph.
The `Exception.RawStacktrace` and `Thread.RawStacktrace` fields have been
removed to conform to Sentry's ingestion protocol, only `Exception.Stacktrace`
and `Thread.Stacktrace` should appear in user code.

## v0.7.0

- feat: Include original error when event cannot be encoded as JSON (#258)
- feat: Use Hub from request context when available (#217, #259)
- feat: Extract stack frames from golang.org/x/xerrors (#262)
- feat: Make Environment Integration preserve existing context data (#261)
- feat: Recover and RecoverWithContext with arbitrary types (#268)
- feat: Report bad usage of CaptureMessage and CaptureEvent (#269)
- feat: Send debug logging to stderr by default (#266)
- feat: Several improvements to documentation (#223, #245, #250, #265)
- feat: Example of Recover followed by panic (#241, #247)
- feat: Add Transactions and Spans (to support OpenTelemetry Sentry Exporter) (#235, #243, #254)
- fix: Set either Frame.Filename or Frame.AbsPath (#233)
- fix: Clone requestBody to new Scope (#244)
- fix: Synchronize access and mutation of Hub.lastEventID (#264)
- fix: Avoid repeated syscalls in prepareEvent (#256)
- fix: Do not allocate new RNG for every event (#256)
- fix: Remove stale replace directive in go.mod (#255)
- fix(http): Deprecate HandleFunc, remove duplication (#260)

_NOTE:_
This version comes packed with several fixes and improvements and no breaking
changes.
Notably, there is a change in how the SDK reports file names in stack traces
that should resolve any ambiguity when looking at stack traces and using the
Suspect Commits feature.
We recommend all users to upgrade.

## v0.6.1

- fix: Use NewEvent to init Event struct (#220)

_NOTE:_
A change introduced in v0.6.0 with the intent of avoiding allocations made a
pattern used in official examples break in certain circumstances (attempting
to write to a nil map).
This release reverts the change such that maps in the Event struct are always
allocated.

## v0.6.0

- feat: Read module dependencies from runtime/debug (#199)
- feat: Support chained errors using Unwrap (#206)
- feat: Report chain of errors when available (#185)
- **[breaking]** fix: Accept http.RoundTripper to customize transport (#205)
  Before the SDK accepted a concrete value of type `*http.Transport` in
  `ClientOptions`, now it accepts any value implementing the `http.RoundTripper`
  interface. Note that `*http.Transport` implements `http.RoundTripper`, so most
  code bases will continue to work unchanged.
  Users of custom transport gain the ability to pass in other implementations of
  `http.RoundTripper` and may be able to simplify their code bases.
- fix: Do not panic when scope event processor drops event (#192)
- **[breaking]** fix: Use time.Time for timestamps (#191)
  Users of sentry-go typically do not need to manipulate timestamps manually.
  For those who do, the field type changed from `int64` to `time.Time`, which
  should be more convenient to use. The recommended way to get the current time
  is `time.Now().UTC()`.
- fix: Report usage error including stack trace (#189)
- feat: Add Exception.ThreadID field (#183)
- ci: Test against Go 1.14, drop 1.11 (#170)
- feat: Limit reading bytes from request bodies (#168)
- **[breaking]** fix: Rename fasthttp integration package sentryhttp => sentryfasthttp
  The current recommendation is to use a named import, in which case existing
  code should not require any change:
  ```go
  package main

  import (
  	"fmt"

  	"github.com/getsentry/sentry-go"
  	sentryfasthttp "github.com/getsentry/sentry-go/fasthttp"
  	"github.com/valyala/fasthttp"
  )
  ```

_NOTE:_
This version includes some new features and a few breaking changes, none of
which should pose troubles with upgrading. Most code bases should be able to
upgrade without any changes.

## v0.5.1

- fix: Ignore err.Cause() when it is nil (#160)

## v0.5.0

- fix: Synchronize access to HTTPTransport.disabledUntil (#158)
- docs: Update Flush documentation (#153)
- fix: HTTPTransport.Flush panic and data race (#140)

_NOTE:_
This version changes the implementation of the default transport, modifying the
behavior of `sentry.Flush`. The previous behavior was to wait until there were
no buffered events; new concurrent events kept `Flush` from returning. The new
behavior is to wait until the last event prior to the call to `Flush` has been
sent or the timeout; new concurrent events have no effect. The new behavior is
inline with the [Unified API
Guidelines](https://docs.sentry.io/development/sdk-dev/unified-api/).

We have updated the documentation and examples to clarify that `Flush` is meant
to be called typically only once before program termination, to wait for
in-flight events to be sent to Sentry. Calling `Flush` after every event is not
recommended, as it introduces unnecessary latency to the surrounding function.
Please verify the usage of `sentry.Flush` in your code base.

## v0.4.0

- fix(stacktrace): Correctly report package names (#127)
- fix(stacktrace): Do not rely on AbsPath of files (#123)
- build: Require github.com/ugorji/go@v1.1.7 (#110)
- fix: Correctly store last event id (#99)
- fix: Include request body in event payload (#94)
- build: Reset go.mod version to 1.11 (#109)
- fix: Eliminate data race in modules integration (#105)
- feat: Add support for path prefixes in the DSN (#102)
- feat: Add HTTPClient option (#86)
- feat: Extract correct type and value from top-most error (#85)
- feat: Check for broken pipe errors in Gin integration (#82)
- fix: Client.CaptureMessage accept nil EventModifier (#72)

## v0.3.1

- feat: Send extra information exposed by the Go runtime (#76)
- fix: Handle new lines in module integration (#65)
- fix: Make sure that cache is locked when updating for contextifyFramesIntegration
- ref: Update Iris integration and example to version 12
- misc: Remove indirect dependencies in order to move them to separate go.mod files

## v0.3.0

- feat: Retry event marshaling without contextual data if the first pass fails
- fix: Include `url.Parse` error in `DsnParseError`
- fix: Make more `Scope` methods safe for concurrency
- fix: Synchronize concurrent access to `Hub.client`
- ref: Remove mutex from `Scope` exported API
- ref: Remove mutex from `Hub` exported API
- ref: Compile regexps for `filterFrames` only once
- ref: Change `SampleRate` type to `float64`
- doc: `Scope.Clear` not safe for concurrent use
- ci: Test sentry-go with `go1.13`, drop `go1.10`

_NOTE:_
This version removes some of the internal APIs that landed publicly (namely `Hub/Scope` mutex structs) and may require (but shouldn't) some changes to your code.
It's not done through major version update, as we are still in `0.x` stage.

## v0.2.1

- fix: Run `Contextify` integration on `Threads` as well

## v0.2.0

- feat: Add `SetTransaction()` method on the `Scope`
- feat: `fasthttp` framework support with `sentryfasthttp` package
- fix: Add `RWMutex` locks to internal `Hub` and `Scope` changes

## v0.1.3

- feat: Move frames context reading into `contextifyFramesIntegration` (#28)

_NOTE:_
In case of any performance issues due to source contexts IO, you can let us know and turn off the integration in the meantime with:

```go
sentry.Init(sentry.ClientOptions{
	Integrations: func(integrations []sentry.Integration) []sentry.Integration {
		var filteredIntegrations []sentry.Integration
		for _, integration := range integrations {
			if integration.Name() == "ContextifyFrames" {
				continue
			}
			filteredIntegrations = append(filteredIntegrations, integration)
		}
		return filteredIntegrations
	},
})
```

## v0.1.2

- feat: Better source code location resolution and more useful inapp frames (#26)
- feat: Use `noopTransport` when no `Dsn` provided (#27)
- ref: Allow empty `Dsn` instead of returning an error (#22)
- fix: Use `NewScope` instead of literal struct inside a `scope.Clear` call (#24)
- fix: Add to `WaitGroup` before the request is put inside a buffer (#25)

## v0.1.1

- fix: Check for initialized `Client` in `AddBreadcrumbs` (#20)
- build: Bump version when releasing with Craft (#19)

## v0.1.0

- First stable release! \o/

## v0.0.1-beta.5

- feat: **[breaking]** Add `NewHTTPTransport` and `NewHTTPSyncTransport` which accepts all transport options
- feat: New `HTTPSyncTransport` that blocks after each call
- feat: New `Echo` integration
- ref: **[breaking]** Remove `BufferSize` option from `ClientOptions` and move it to `HTTPTransport` instead
- ref: Export default `HTTPTransport`
- ref: Export `net/http` integration handler
- ref: Set `Request` instantly in the package handlers, not in `recoverWithSentry` so it can be accessed later on
- ci: Add craft config

## v0.0.1-beta.4

- feat: `IgnoreErrors` client option and corresponding integration
- ref: Reworked `net/http` integration, wrote better example and complete readme
- ref: Reworked `Gin` integration, wrote better example and complete readme
- ref: Reworked `Iris` integration, wrote better example and complete readme
- ref: Reworked `Negroni` integration, wrote better example and complete readme
- ref: Reworked `Martini` integration, wrote better example and complete readme
- ref: Remove `Handle()` from frameworks handlers and return it directly from New

## v0.0.1-beta.3

- feat: `Iris` framework support with `sentryiris` package
- feat: `Gin` framework support with `sentrygin` package
- feat: `Martini` framework support with `sentrymartini` package
- feat: `Negroni` framework support with `sentrynegroni` package
- feat: Add `Hub.Clone()` for easier frameworks integration
- feat: Return `EventID` from `Recovery` methods
- feat: Add `NewScope` and `NewEvent` functions and use them in the whole codebase
- feat: Add `AddEventProcessor` to the `Client`
- fix: Operate on requests body copy instead of the original
- ref: Try to read source files from the root directory, based on the filename as well, to make it work on AWS Lambda
- ref: Remove `gocertifi` dependence and document how to provide your own certificates
- ref: **[breaking]** Remove `Decorate` and `DecorateFunc` methods in favor of `sentryhttp` package
- ref: **[breaking]** Allow for integrations to live on the client, by passing client instance in `SetupOnce` method
- ref: **[breaking]** Remove `GetIntegration` from the `Hub`
- ref: **[breaking]** Remove `GlobalEventProcessors` getter from the public API

## v0.0.1-beta.2

- feat: Add `AttachStacktrace` client option to include stacktrace for messages
- feat: Add `BufferSize` client option to configure transport buffer size
- feat: Add `SetRequest` method on a `Scope` to control `Request` context data
- feat: Add `FromHTTPRequest` for `Request` type for easier extraction
- ref: Extract `Request` information more accurately
- fix: Attach `ServerName`, `Release`, `Dist`, `Environment` options to the event
- fix: Don't log events dropped due to full transport buffer as sent
- fix: Don't panic and create an appropriate event when called `CaptureException` or `Recover` with `nil` value

## v0.0.1-beta

- Initial release<|MERGE_RESOLUTION|>--- conflicted
+++ resolved
@@ -1,17 +1,10 @@
 # Changelog
 
-<<<<<<< HEAD
-- Add trace origin to span data ([#849](https://github.com/getsentry/sentry-go/pull/849))
-- Add ability to skip frames in stacktrace ([#852](https://github.com/getsentry/sentry-go/pull/852))
-- Remove Martini integration ([#861](https://github.com/getsentry/sentry-go/pull/861))
-- Use value from http.Request.Pattern as HTTP server span name ([#875](https://github.com/getsentry/sentry-go/pull/875))
-- Fix closure functions name grouping ([#877](https://github.com/getsentry/sentry-go/pull/877))
 - Add net/http client integration ([#876](https://github.com/getsentry/sentry-go/pull/876))
-=======
+
 ## 0.29.0
 
 The Sentry SDK team is happy to announce the immediate availability of Sentry Go SDK v0.29.0.
->>>>>>> a6acd05f
 
 ### Breaking Changes
 
