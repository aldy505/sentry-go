--- conflicted
+++ resolved
@@ -133,14 +133,8 @@
 	TracesSampleRate float64
 	// Used to customize the sampling of traces, overrides TracesSampleRate.
 	TracesSampler TracesSampler
-<<<<<<< HEAD
 	// Control with URLs trace propagation should be enabled. Does not support regex patterns.
 	TracePropagationTargets []string
-	// The sample rate for profiling traces in the range [0.0, 1.0].
-	// This is relative to TracesSampleRate - it is a ratio of profiled traces out of all sampled traces.
-	ProfilesSampleRate float64
-=======
->>>>>>> 7996759d
 	// List of regexp strings that will be used to match against event's message
 	// and if applicable, caught errors type and value.
 	// If the match is found, then a whole event will be dropped.
